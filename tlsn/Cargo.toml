--- conflicted
+++ resolved
@@ -1,16 +1,12 @@
 [workspace]
-<<<<<<< HEAD
 members = [
     "tlsn-core",
     "tlsn-notary",
     "tlsn-prover",
     "tests-integration",
-    "examples",
+    "examples",    
 ]
-=======
-members = ["tlsn-core", "tlsn-notary", "tlsn-prover", "tests-integration"]
 resolver = "2"
->>>>>>> f1841e27
 
 [workspace.dependencies]
 tlsn-core = { path = "tlsn-core" }
